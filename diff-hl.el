--- conflicted
+++ resolved
@@ -741,15 +741,7 @@
       (unless (buffer-modified-p)
         (diff-hl-update)))))
 
-<<<<<<< HEAD
-(defun diff-hl-after-revert ()
-  (when (bound-and-true-p revert-buffer-preserve-modes)
-    (diff-hl-update)))
-
 (defun diff-hl-diff-goto-hunk-1 (historic rev1)
-=======
-(defun diff-hl-diff-goto-hunk-1 (historic)
->>>>>>> 39f076ef
   (defvar vc-sentinel-movepoint)
   (vc-buffer-sync)
   (let* ((line (line-number-at-pos))
